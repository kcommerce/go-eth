--- conflicted
+++ resolved
@@ -22,18 +22,24 @@
 // Address represents an Ethereum address encoded as a 20 byte array.
 type Address [AddressLength]byte
 
-func HexToAddress(address string) (Address, error) {
-	var a Address
-	err := a.UnmarshalText([]byte(address))
+// HexToAddress parses an address in hex format and returns an Address type.
+func HexToAddress(address string) (a Address, err error) {
+	err = a.UnmarshalText([]byte(address))
 	return a, err
 }
 
-<<<<<<< HEAD
+// HexToAddressPtr parses an address in hex format and returns an *Address type.
+// It returns nil if the address is invalid.
 func HexToAddressPtr(address string) *Address {
-	var a Address
-	err := a.UnmarshalText([]byte(address))
-=======
-// MustHexToAddress parses a hex string into an Address.
+	a, err := HexToAddress(address)
+	if err != nil {
+		return nil
+	}
+	return &a
+}
+
+// MustHexToAddress parses an address in hex format and returns an Address type.
+// It panics if the address is invalid.
 func MustHexToAddress(address string) Address {
 	a, err := HexToAddress(address)
 	if err != nil {
@@ -42,19 +48,14 @@
 	return a
 }
 
-func HexToAddressPtr(address string) *Address {
-	a, err := HexToAddress(address)
-	if err != nil {
-		return nil
-	}
-	return &a
-}
-
+// MustHexToAddressPtr parses an address in hex format and returns an *Address type.
+// It panics if the address is invalid.
 func MustHexToAddressPtr(address string) *Address {
 	a := MustHexToAddress(address)
 	return &a
 }
 
+// BytesToAddress converts a byte slice to an Address type.
 func BytesToAddress(b []byte) (Address, error) {
 	var a Address
 	if len(b) != len(a) {
@@ -64,42 +65,18 @@
 	return a, nil
 }
 
+// BytesToAddressPtr converts a byte slice to an *Address type.
+// It returns nil if the address is invalid.
 func BytesToAddressPtr(b []byte) *Address {
 	a, err := BytesToAddress(b)
->>>>>>> 3967cc00
 	if err != nil {
 		return nil
 	}
 	return &a
 }
 
-<<<<<<< HEAD
-// MustHexToAddress parses a hex string into an Address.
-func MustHexToAddress(address string) Address {
-	a, err := HexToAddress(address)
-	if err != nil {
-		panic(err)
-	}
-	return a
-}
-
-func BytesToAddress(b []byte) (Address, error) {
-	var a Address
-	if len(b) != len(a) {
-		return a, fmt.Errorf("invalid address length %d", len(b))
-	}
-	copy(a[:], b)
-	return a, nil
-}
-
-func BytesToAddressPtr(b []byte) *Address {
-	a := MustBytesToAddress(b)
-	return &a
-}
-
-=======
->>>>>>> 3967cc00
-// MustBytesToAddress returns an Address from a byte slice.
+// MustBytesToAddress converts a byte slice to an Address type.
+// It panics if the address is invalid.
 func MustBytesToAddress(b []byte) Address {
 	a, err := BytesToAddress(b)
 	if err != nil {
@@ -108,14 +85,13 @@
 	return a
 }
 
-<<<<<<< HEAD
-=======
+// MustBytesToAddressPtr converts a byte slice to an *Address type.
+// It panics if the address is invalid.
 func MustBytesToAddressPtr(b []byte) *Address {
 	a := MustBytesToAddress(b)
 	return &a
 }
 
->>>>>>> 3967cc00
 // Bytes returns the byte representation of the address.
 func (t Address) Bytes() []byte {
 	return t[:]
@@ -170,28 +146,81 @@
 // Hash represents the 32 byte Keccak256 hash of arbitrary data.
 type Hash [HashLength]byte
 
-func HexToHash(x string) Hash {
-	h := Hash{}
-	_ = h.UnmarshalText([]byte(x))
+// HexToHash parses a hash in hex format and returns a Hash type.
+func HexToHash(x string) (h Hash, err error) {
+	err = h.UnmarshalText([]byte(x))
+	return
+}
+
+// HexToHashPtr parses a hash in hex format and returns a *Hash type.
+// It returns nil if the hash is invalid.
+func HexToHashPtr(x string) *Hash {
+	h, err := HexToHash(x)
+	if err != nil {
+		return nil
+	}
+	return &h
+}
+
+// MustHexToHash parses a hash in hex format and returns a Hash type.
+// It panics if the hash is invalid.
+func MustHexToHash(x string) Hash {
+	h, err := HexToHash(x)
+	if err != nil {
+		panic(err)
+	}
 	return h
 }
 
-func BytesToHash(x []byte) Hash {
+// MustHexToHashPtr parses a hash in hex format and returns a *Hash type.
+// It panics if the hash is invalid.
+func MustHexToHashPtr(x string) *Hash {
+	h := MustHexToHash(x)
+	return &h
+}
+
+// BytesToHash converts a byte slice to a Hash type.
+// If bytes is shorter than 32 bytes, it left-pads Hash with zeros.
+// If bytes is longer than 32 bytes, it returns an error.
+func BytesToHash(x []byte) (Hash, error) {
 	var h Hash
 	if len(x) > len(h) {
-		return h
+		return h, fmt.Errorf("invalid hash length %d", len(x))
 	}
 	copy(h[HashLength-len(x):], x)
+	return h, nil
+}
+
+// BytesToHashPtr converts a byte slice to a *Hash type.
+// It returns nil if the hash is invalid.
+// If bytes is shorter than 32 bytes, it left-pads Hash with zeros.
+// If bytes is longer than 32 bytes, it returns nil.
+func BytesToHashPtr(x []byte) *Hash {
+	h, err := BytesToHash(x)
+	if err != nil {
+		return nil
+	}
+	return &h
+}
+
+// MustBytesToHash converts a byte slice to a Hash type.
+// It panics if the hash is invalid.
+// If bytes is shorter than 32 bytes, it left-pads Hash with zeros.
+// If bytes is longer than 32 bytes, it panics.
+func MustBytesToHash(x []byte) Hash {
+	h, err := BytesToHash(x)
+	if err != nil {
+		panic(err)
+	}
 	return h
 }
 
-func HexToHashPtr(x string) *Hash {
-	h := HexToHash(x)
-	return &h
-}
-
-func BytesToHashPtr(x []byte) *Hash {
-	h := BytesToHash(x)
+// MustBytesToHashPtr converts a byte slice to a *Hash type.
+// It panics if the hash is invalid.
+// If bytes is shorter than 32 bytes, it left-pads Hash with zeros.
+// If bytes is longer than 32 bytes, it panics.
+func MustBytesToHashPtr(x []byte) *Hash {
+	h := MustBytesToHash(x)
 	return &h
 }
 
@@ -258,18 +287,52 @@
 	PendingBlockNumber  = BlockNumber{x: *new(big.Int).SetInt64(pendingBlockNumber)}
 )
 
-// HexToBlockNumber converts a string to a BlockNumber. A string can be a
-// hex number, but also "earliest", "latest" or "pending".
-func HexToBlockNumber(x string) BlockNumber {
+// HexToBlockNumber converts a string to a BlockNumber type.
+// The string can be a hex number or one of the following strings:
+// "earliest", "latest", "pending".
+// If the string is not a valid block number, it returns an error.
+func HexToBlockNumber(x string) (BlockNumber, error) {
 	b := &BlockNumber{}
-	_ = b.UnmarshalText([]byte(x))
-	return *b
-}
-
+	err := b.UnmarshalText([]byte(x))
+	return *b, err
+}
+
+// HexToBlockNumberPtr converts a string to a *BlockNumber type.
+// The string can be a hex number or one of the following strings:
+// "earliest", "latest", "pending".
+// If the string is not a valid block number, it returns nil.
+func HexToBlockNumberPtr(x string) *BlockNumber {
+	b, err := HexToBlockNumber(x)
+	if err != nil {
+		return nil
+	}
+	return &b
+}
+
+// MustHexToBlockNumber converts a string to a BlockNumber type.
+// The string can be a hex number or one of the following strings:
+// "earliest", "latest", "pending".
+// It panics if the string is not a valid block number.
+func MustHexToBlockNumber(x string) BlockNumber {
+	b, err := HexToBlockNumber(x)
+	if err != nil {
+		panic(err)
+	}
+	return b
+}
+
+// Uint64ToBlockNumber converts an uint64 to a BlockNumber type.
 func Uint64ToBlockNumber(x uint64) BlockNumber {
 	return BlockNumber{x: *new(big.Int).SetUint64(x)}
 }
 
+// Uint64ToBlockNumberPtr converts an uint64 to a *BlockNumber type.
+func Uint64ToBlockNumberPtr(x uint64) *BlockNumber {
+	b := Uint64ToBlockNumber(x)
+	return &b
+}
+
+// BigIntToBlockNumber converts a big.Int to a BlockNumber type.
 func BigIntToBlockNumber(x *big.Int) BlockNumber {
 	if x == nil {
 		return BlockNumber{}
@@ -277,16 +340,7 @@
 	return BlockNumber{x: *new(big.Int).Set(x)}
 }
 
-func HexToBlockNumberPtr(x string) *BlockNumber {
-	b := HexToBlockNumber(x)
-	return &b
-}
-
-func Uint64ToBlockNumberPtr(x uint64) *BlockNumber {
-	b := Uint64ToBlockNumber(x)
-	return &b
-}
-
+// BigIntToBlockNumberPtr converts a big.Int to a *BlockNumber type.
 func BigIntToBlockNumberPtr(x *big.Int) *BlockNumber {
 	b := BigIntToBlockNumber(x)
 	return &b
@@ -494,18 +548,30 @@
 // instead.
 type Number struct{ x big.Int }
 
-// HexToNumber returns a number from a hex string.
+// HexToNumber converts a hex string to a Number type.
 func HexToNumber(x string) Number {
 	u, _ := hexutil.HexToBigInt(x)
 	return Number{x: *u}
 }
 
-// Uint64ToNumber returns a number from an uint64.
+// HexToNumberPtr converts a hex string to a *Number type.
+func HexToNumberPtr(x string) *Number {
+	n := HexToNumber(x)
+	return &n
+}
+
+// Uint64ToNumber converts an uint64 to a Number type.
 func Uint64ToNumber(x uint64) Number {
 	return Number{x: *new(big.Int).SetUint64(x)}
 }
 
-// BigIntToNumber returns a number from a big.Int.
+// Uint64ToNumberPtr converts an uint64 to a *Number type.
+func Uint64ToNumberPtr(x uint64) *Number {
+	n := Uint64ToNumber(x)
+	return &n
+}
+
+// BigIntToNumber converts a big.Int to a Number type.
 func BigIntToNumber(x *big.Int) Number {
 	if x == nil {
 		return Number{}
@@ -513,16 +579,7 @@
 	return Number{x: *x}
 }
 
-func HexToNumberPtr(x string) *Number {
-	n := HexToNumber(x)
-	return &n
-}
-
-func Uint64ToNumberPtr(x uint64) *Number {
-	n := Uint64ToNumber(x)
-	return &n
-}
-
+// BigIntToNumberPtr converts a big.Int to a *Number type.
 func BigIntToNumberPtr(x *big.Int) *Number {
 	n := BigIntToNumber(x)
 	return &n
